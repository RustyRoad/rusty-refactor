--- conflicted
+++ resolved
@@ -9,11 +9,7 @@
     "url": "https://github.com/RustyRoad/rusty-refactor"
   },
   "engines": {
-<<<<<<< HEAD
     "vscode": "^1.85.0"
-=======
-    "vscode": "1.105.0"
->>>>>>> b3d9c580
   },
   "categories": [
     "Programming Languages",
